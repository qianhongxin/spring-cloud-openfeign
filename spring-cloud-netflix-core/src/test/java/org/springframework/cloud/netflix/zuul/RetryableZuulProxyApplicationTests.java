package org.springframework.cloud.netflix.zuul;

import com.netflix.loadbalancer.Server;
import com.netflix.loadbalancer.ServerList;
import com.netflix.zuul.ZuulFilter;
import com.netflix.zuul.context.RequestContext;

import org.junit.After;
import org.junit.Before;
import org.junit.Test;
import org.junit.runner.RunWith;

import org.springframework.beans.factory.annotation.Autowired;
import org.springframework.boot.autoconfigure.EnableAutoConfiguration;
import org.springframework.boot.context.embedded.LocalServerPort;
import org.springframework.boot.test.context.SpringBootTest;
import org.springframework.boot.test.context.SpringBootTest.WebEnvironment;
import org.springframework.boot.test.web.client.TestRestTemplate;
import org.springframework.cloud.netflix.ribbon.RibbonClient;
import org.springframework.cloud.netflix.ribbon.StaticServerList;
import org.springframework.cloud.netflix.zuul.filters.discovery.DiscoveryClientRouteLocator;
import org.springframework.context.annotation.Bean;
import org.springframework.context.annotation.Configuration;
import org.springframework.http.HttpEntity;
import org.springframework.http.HttpHeaders;
import org.springframework.http.HttpMethod;
import org.springframework.http.HttpStatus;
import org.springframework.http.MediaType;
import org.springframework.http.ResponseEntity;
import org.springframework.test.annotation.DirtiesContext;
import org.springframework.test.context.junit4.SpringJUnit4ClassRunner;
import org.springframework.util.LinkedMultiValueMap;
import org.springframework.util.MultiValueMap;
import org.springframework.web.bind.annotation.RequestBody;
import org.springframework.web.bind.annotation.RequestMapping;
import org.springframework.web.bind.annotation.RequestMethod;
import org.springframework.web.bind.annotation.RestController;

import static org.junit.Assert.assertEquals;

@RunWith(SpringJUnit4ClassRunner.class)
<<<<<<< HEAD
@SpringBootTest(
		classes = RetryableZuulProxyApplication.class,
		webEnvironment = WebEnvironment.RANDOM_PORT,
		value = {
				"zuul.routes.simple.path: /simple/**",
				"zuul.routes.simple.retryable: true",
				"ribbon.OkToRetryOnAllOperations: true",
				"simple.ribbon.retryableStatusCodes: 404"})
=======
@SpringBootTest(classes = RetryableZuulProxyApplication.class, webEnvironment = WebEnvironment.RANDOM_PORT, value = {
		"zuul.routes.simple.path: /simple/**", "zuul.routes.simple.retryable: true",
		"ribbon.OkToRetryOnAllOperations: true" })
>>>>>>> aac7799e
@DirtiesContext
public class RetryableZuulProxyApplicationTests {

	@Autowired
	private TestRestTemplate testRestTemplate;

	@Autowired
	@SuppressWarnings("unused")
	private DiscoveryClientRouteLocator routes;

	@Autowired
	@SuppressWarnings("unused")
	private RoutesEndpoint endpoint;

	@Before
	public void setTestRequestContext() {
		RequestContext context = new RequestContext();
		RequestContext.testSetCurrentContext(context);
	}

	@After
	public void clear() {
		RequestContext.getCurrentContext().clear();
	}

	@Test
	public void postWithForm() {
		MultiValueMap<String, String> form = new LinkedMultiValueMap<String, String>();
		form.set("foo", "bar");
		HttpHeaders headers = new HttpHeaders();
		headers.setContentType(MediaType.APPLICATION_FORM_URLENCODED);
<<<<<<< HEAD
		ResponseEntity<String> result = testRestTemplate.exchange(
				"/simple/poster", HttpMethod.POST,
				new HttpEntity<>(form, headers), String.class);
=======
		ResponseEntity<String> result = testRestTemplate.exchange("/simple",
				HttpMethod.POST, new HttpEntity<>(form, headers), String.class);
>>>>>>> aac7799e
		assertEquals(HttpStatus.OK, result.getStatusCode());
		assertEquals("Posted! {foo=[bar]}", result.getBody());
	}

}

// Don't use @SpringBootApplication because we don't want to component scan
@Configuration
@EnableAutoConfiguration
@RestController
@EnableZuulProxy
@RibbonClient(name = "simple", configuration = RetryableRibbonClientConfiguration.class)
class RetryableZuulProxyApplication {

	@RequestMapping(value = "/poster", method = RequestMethod.POST)
	public String delete(@RequestBody MultiValueMap<String, String> form) {
		return "Posted! " + form;
	}

	@Bean
	public ZuulFilter sampleFilter() {
		return new ZuulFilter() {
			@Override
			public String filterType() {
				return "pre";
			}

			@Override
			public boolean shouldFilter() {
				return true;
			}

			@Override
			public Object run() {
				return null;
			}

			@Override
			public int filterOrder() {
				return 0;
			}
		};
	}

}

// Load balancer with fixed server list for "simple" pointing to localhost
@Configuration
class RetryableRibbonClientConfiguration {

	@LocalServerPort
	private int port;

	@Bean
	public ServerList<Server> ribbonServerList() {
		return new StaticServerList<>(new Server("localhost", this.port),
				new Server("failed-localhost", this.port));
	}
}<|MERGE_RESOLUTION|>--- conflicted
+++ resolved
@@ -39,20 +39,10 @@
 import static org.junit.Assert.assertEquals;
 
 @RunWith(SpringJUnit4ClassRunner.class)
-<<<<<<< HEAD
-@SpringBootTest(
-		classes = RetryableZuulProxyApplication.class,
-		webEnvironment = WebEnvironment.RANDOM_PORT,
-		value = {
-				"zuul.routes.simple.path: /simple/**",
-				"zuul.routes.simple.retryable: true",
-				"ribbon.OkToRetryOnAllOperations: true",
-				"simple.ribbon.retryableStatusCodes: 404"})
-=======
 @SpringBootTest(classes = RetryableZuulProxyApplication.class, webEnvironment = WebEnvironment.RANDOM_PORT, value = {
 		"zuul.routes.simple.path: /simple/**", "zuul.routes.simple.retryable: true",
-		"ribbon.OkToRetryOnAllOperations: true" })
->>>>>>> aac7799e
+		"ribbon.OkToRetryOnAllOperations: true",
+		"simple.ribbon.retryableStatusCodes: 404" })
 @DirtiesContext
 public class RetryableZuulProxyApplicationTests {
 
@@ -84,14 +74,8 @@
 		form.set("foo", "bar");
 		HttpHeaders headers = new HttpHeaders();
 		headers.setContentType(MediaType.APPLICATION_FORM_URLENCODED);
-<<<<<<< HEAD
-		ResponseEntity<String> result = testRestTemplate.exchange(
-				"/simple/poster", HttpMethod.POST,
-				new HttpEntity<>(form, headers), String.class);
-=======
-		ResponseEntity<String> result = testRestTemplate.exchange("/simple",
+		ResponseEntity<String> result = testRestTemplate.exchange("/simple/poster",
 				HttpMethod.POST, new HttpEntity<>(form, headers), String.class);
->>>>>>> aac7799e
 		assertEquals(HttpStatus.OK, result.getStatusCode());
 		assertEquals("Posted! {foo=[bar]}", result.getBody());
 	}
